// SPDX-License-Identifier: MIT OR Apache-2.0
//
// Copyright (c) 2023 SUSE LLC
//
// Author: Joerg Roedel <jroedel@suse.de>

use super::ramfs::RamDirectory;
use super::*;

use crate::error::SvsmError;
<<<<<<< HEAD
use crate::locking::SpinLock;
use crate::mm::PageRef;
=======
use crate::locking::{RWLock, SpinLock};
>>>>>>> eb8377af

use core::cmp::min;

extern crate alloc;
use alloc::sync::Arc;
use alloc::vec::Vec;

#[derive(Debug)]
struct RawFileHandle {
    file: Arc<dyn File>,
    current: usize,
}

impl RawFileHandle {
    fn new(file: &Arc<dyn File>) -> Self {
        RawFileHandle {
            file: file.clone(),
            current: 0,
        }
    }

    fn read(&mut self, buf: &mut [u8]) -> Result<usize, SvsmError> {
        let result = self.file.read(buf, self.current);
        if let Ok(v) = result {
            self.current += v;
        }
        result
    }

    fn write(&mut self, buf: &[u8]) -> Result<usize, SvsmError> {
        let result = self.file.write(buf, self.current);
        if let Ok(num) = result {
            self.current += num;
        }
        result
    }

    fn truncate(&mut self, offset: usize) -> Result<usize, SvsmError> {
        self.file.truncate(offset)
    }

    fn seek(&mut self, pos: usize) {
        self.current = min(pos, self.file.size());
    }

    fn size(&self) -> usize {
        self.file.size()
    }

    fn mapping(&self, offset: usize) -> Option<PageRef> {
        self.file.mapping(offset)
    }
}

#[derive(Debug)]
pub struct FileHandle {
    // Use a SpinLock here because the read operation also needs to be mutable
    // (changes file pointer). Parallel reads are still possible with multiple
    // file handles
    handle: SpinLock<RawFileHandle>,
}

impl FileHandle {
    pub fn new(file: &Arc<dyn File>) -> Self {
        FileHandle {
            handle: SpinLock::new(RawFileHandle::new(file)),
        }
    }

    pub fn read(&self, buf: &mut [u8]) -> Result<usize, SvsmError> {
        self.handle.lock().read(buf)
    }

    pub fn write(&self, buf: &[u8]) -> Result<usize, SvsmError> {
        self.handle.lock().write(buf)
    }

    pub fn truncate(&self, offset: usize) -> Result<usize, SvsmError> {
        self.handle.lock().truncate(offset)
    }

    pub fn seek(&self, pos: usize) {
        self.handle.lock().seek(pos);
    }

    pub fn size(&self) -> usize {
        self.handle.lock().size()
    }

    pub fn position(&self) -> usize {
        self.handle.lock().current
    }

    pub fn mapping(&self, offset: usize) -> Option<PageRef> {
        self.handle.lock().mapping(offset)
    }
}

#[derive(Debug)]
struct SvsmFs {
    root: Option<Arc<RamDirectory>>,
}

impl SvsmFs {
    const fn new() -> Self {
        SvsmFs { root: None }
    }

    fn initialize(&mut self, root: &Arc<RamDirectory>) {
        assert!(!self.initialized());
        self.root = Some(root.clone());
    }

    #[cfg(any(test, fuzzing))]
    fn uninitialize(&mut self) {
        self.root = None;
    }

    fn initialized(&self) -> bool {
        self.root.is_some()
    }

    fn root_dir(&self) -> Arc<dyn Directory> {
        assert!(self.initialized());
        self.root.as_ref().unwrap().clone()
    }
}

static FS_ROOT: RWLock<SvsmFs> = RWLock::new(SvsmFs::new());

pub fn initialize_fs() {
    let root_dir = Arc::new(RamDirectory::new());

    FS_ROOT.lock_write().initialize(&root_dir);
}

<<<<<<< HEAD
#[cfg(any(test, fuzzing))]
pub fn uninitialize_fs() {
    unsafe {
        FS_ROOT.uninitialize();
    }
=======
#[cfg(test)]
fn uninitialize_fs() {
    FS_ROOT.lock_write().uninitialize();
>>>>>>> eb8377af
}

fn split_path_allow_empty(path: &str) -> impl Iterator<Item = &str> + DoubleEndedIterator {
    path.split('/').filter(|x| !x.is_empty())
}

fn split_path(path: &str) -> Result<impl Iterator<Item = &str> + DoubleEndedIterator, SvsmError> {
    let mut path_items = split_path_allow_empty(path).peekable();
    path_items
        .peek()
        .ok_or(SvsmError::FileSystem(FsError::inval()))?;
    Ok(path_items)
}

fn walk_path<'a, I>(path_items: I) -> Result<Arc<dyn Directory>, SvsmError>
where
    I: Iterator<Item = &'a str>,
{
    let fs_root = FS_ROOT.lock_read();
    let mut current_dir = fs_root.root_dir();
    drop(fs_root);

    for item in path_items {
        let dir_name = FileName::from(item);
        let dir_entry = current_dir.lookup_entry(dir_name)?;
        current_dir = match dir_entry {
            DirEntry::File(_) => return Err(SvsmError::FileSystem(FsError::file_not_found())),
            DirEntry::Directory(dir) => dir,
        };
    }

    Ok(current_dir)
}

fn walk_path_create<'a, I>(path_items: I) -> Result<Arc<dyn Directory>, SvsmError>
where
    I: Iterator<Item = &'a str>,
{
    let fs_root = FS_ROOT.lock_read();
    let mut current_dir = fs_root.root_dir();
    drop(fs_root);

    for item in path_items {
        let dir_name = FileName::from(item);
        let lookup = current_dir.lookup_entry(dir_name);
        let dir_entry = match lookup {
            Ok(entry) => entry,
            Err(_) => DirEntry::Directory(current_dir.create_directory(dir_name)?),
        };
        current_dir = match dir_entry {
            DirEntry::File(_) => return Err(SvsmError::FileSystem(FsError::file_not_found())),
            DirEntry::Directory(dir) => dir,
        };
    }

    Ok(current_dir)
}

pub fn open(path: &str) -> Result<FileHandle, SvsmError> {
    let mut path_items = split_path(path)?;
    let file_name = FileName::from(path_items.next_back().unwrap());
    let current_dir = walk_path(path_items)?;

    let dir_entry = current_dir.lookup_entry(file_name)?;

    match dir_entry {
        DirEntry::Directory(_) => Err(SvsmError::FileSystem(FsError::file_not_found())),
        DirEntry::File(f) => Ok(FileHandle::new(&f)),
    }
}

pub fn create(path: &str) -> Result<FileHandle, SvsmError> {
    let mut path_items = split_path(path)?;
    let file_name = FileName::from(path_items.next_back().unwrap());
    let current_dir = walk_path(path_items)?;
    let file = current_dir.create_file(file_name)?;

    Ok(FileHandle::new(&file))
}

/// Creates a file with all sub-directories
pub fn create_all(path: &str) -> Result<FileHandle, SvsmError> {
    let mut path_items = split_path(path)?;
    let file_name = FileName::from(path_items.next_back().unwrap());
    let current_dir = walk_path_create(path_items)?;

    if file_name.length() == 0 {
        return Err(SvsmError::FileSystem(FsError::inval()));
    }

    let file = current_dir.create_file(file_name)?;

    Ok(FileHandle::new(&file))
}

pub fn mkdir(path: &str) -> Result<(), SvsmError> {
    let mut path_items = split_path(path)?;
    let dir_name = FileName::from(path_items.next_back().unwrap());
    let current_dir = walk_path(path_items)?;

    current_dir.create_directory(dir_name)?;

    Ok(())
}

pub fn unlink(path: &str) -> Result<(), SvsmError> {
    let mut path_items = split_path(path)?;
    let entry_name = FileName::from(path_items.next_back().unwrap());
    let dir = walk_path(path_items)?;

    dir.unlink(entry_name)
}

pub fn list_dir(path: &str) -> Result<Vec<FileName>, SvsmError> {
    let items = split_path_allow_empty(path);
    let dir = walk_path(items)?;
    Ok(dir.list())
}

pub fn read(fh: &FileHandle, buf: &mut [u8]) -> Result<usize, SvsmError> {
    fh.read(buf)
}

pub fn write(fh: &FileHandle, buf: &[u8]) -> Result<usize, SvsmError> {
    fh.write(buf)
}

pub fn seek(fh: &FileHandle, pos: usize) {
    fh.seek(pos)
}

#[cfg(test)]
mod tests {
    use super::*;
    use crate::mm::alloc::{TestRootMem, DEFAULT_TEST_MEMORY_SIZE};

    #[test]
    #[cfg_attr(test_in_svsm, ignore = "FIXME")]
    fn create_dir() {
        let _test_mem = TestRootMem::setup(DEFAULT_TEST_MEMORY_SIZE);
        initialize_fs();

        // Create file - should fail as directory does not exist yet
        create("test1/file1").unwrap_err();

        // Create directory
        mkdir("test1").unwrap();

        // Check double-create
        mkdir("test1").unwrap_err();

        // Check if it appears in the listing
        let root_list = list_dir("").unwrap();
        assert_eq!(root_list, [FileName::from("test1")]);

        // Try again - should succeed now
        create("test1/file1").unwrap();

        uninitialize_fs();
    }

    #[test]
    #[cfg_attr(test_in_svsm, ignore = "FIXME")]
    fn create_and_unlink_file() {
        let _test_mem = TestRootMem::setup(DEFAULT_TEST_MEMORY_SIZE);
        initialize_fs();

        create("test1").unwrap();

        // Check if it appears in the listing
        let root_list = list_dir("").unwrap();
        assert_eq!(root_list, [FileName::from("test1")]);

        // Try creating again as file - should fail
        create("test1").unwrap_err();

        // Try creating again as directory - should fail
        mkdir("test1").unwrap_err();

        // Try creating again as directory - should fail
        mkdir("test2").unwrap();

        // Unlink file
        unlink("test1").unwrap();

        // Check if it is removed from the listing
        let root_list = list_dir("").unwrap();
        assert_eq!(root_list, [FileName::from("test2")]);

        uninitialize_fs();
    }

    #[test]
    #[cfg_attr(test_in_svsm, ignore = "FIXME")]
    fn create_sub_dir() {
        let _test_mem = TestRootMem::setup(DEFAULT_TEST_MEMORY_SIZE);
        initialize_fs();

        // Create file - should fail as directory does not exist yet
        create("test1/test2/file1").unwrap_err();

        // Create directory
        mkdir("test1").unwrap();

        // Create sub-directory
        mkdir("test1/test2").unwrap();

        // Check if it appears in the listing
        let list = list_dir("test1/").unwrap();
        assert_eq!(list, [FileName::from("test2")]);

        // Try again - should succeed now
        create("test1/test2/file1").unwrap();

        // Check if it appears in the listing
        let list = list_dir("test1/test2/").unwrap();
        assert_eq!(list, [FileName::from("file1")]);

        uninitialize_fs();
    }

    #[test]
    #[cfg_attr(test_in_svsm, ignore = "FIXME")]
    fn test_unlink() {
        let _test_mem = TestRootMem::setup(DEFAULT_TEST_MEMORY_SIZE);
        initialize_fs();

        // Create directory
        mkdir("test1").unwrap();

        // Creating files
        create("test1/file1").unwrap();
        create("test1/file2").unwrap();

        // Check if they appears in the listing
        let list = list_dir("test1").unwrap();
        assert_eq!(list, [FileName::from("file1"), FileName::from("file2")]);

        // Unlink non-existent file
        unlink("test2").unwrap_err();

        // Unlink existing file
        unlink("test1/file1").unwrap();

        // Check if it is removed from the listing
        let list = list_dir("test1").unwrap();
        assert_eq!(list, [FileName::from("file2")]);

        uninitialize_fs();
    }

    #[test]
    #[cfg_attr(test_in_svsm, ignore = "FIXME")]
    fn test_open_read_write_seek() {
        let _test_mem = TestRootMem::setup(DEFAULT_TEST_MEMORY_SIZE);
        initialize_fs();

        // Create directory
        mkdir("test1").unwrap();

        // Try again - should succeed now
        create("test1/file1").unwrap();

        // Try to open non-existent file
        open("test1/file2").unwrap_err();

        let fh = open("test1/file1").unwrap();

        assert!(fh.size() == 0);

        let buf: [u8; 512] = [0xff; 512];
        let result = write(&fh, &buf).unwrap();
        assert_eq!(result, 512);

        assert_eq!(fh.size(), 512);

        fh.seek(256);
        let buf2: [u8; 512] = [0xcc; 512];
        let result = write(&fh, &buf2).unwrap();
        assert_eq!(result, 512);

        assert_eq!(fh.size(), 768);

        let mut buf3: [u8; 1024] = [0; 1024];
        fh.seek(0);
        let result = read(&fh, &mut buf3).unwrap();
        assert_eq!(result, 768);

        for (i, elem) in buf3.iter().enumerate() {
            let expected: u8 = if i < 256 {
                0xff
            } else if i < 768 {
                0xcc
            } else {
                0x0
            };
            assert!(*elem == expected);
        }

        drop(fh);
        uninitialize_fs();
    }

    #[test]
    #[cfg_attr(test_in_svsm, ignore = "FIXME")]
    fn test_multiple_file_handles() {
        let _test_mem = TestRootMem::setup(DEFAULT_TEST_MEMORY_SIZE);
        initialize_fs();

        // Try again - should succeed now
        let fh1 = create("file").unwrap();
        assert_eq!(fh1.size(), 0);

        let buf1: [u8; 6144] = [0xff; 6144];
        let result = fh1.write(&buf1).unwrap();
        assert_eq!(result, 6144);
        assert_eq!(fh1.size(), 6144);

        let fh2 = open("file").unwrap();
        assert_eq!(fh2.size(), 6144);

        let mut buf2: [u8; 4096] = [0; 4096];
        let result = fh2.read(&mut buf2).unwrap();
        assert_eq!(result, 4096);

        for elem in &buf2 {
            assert_eq!(*elem, 0xff);
        }

        fh1.truncate(2048).unwrap();

        let result = fh2.read(&mut buf2).unwrap();
        assert_eq!(result, 0);

        drop(fh2);
        drop(fh1);
        uninitialize_fs();
    }
}<|MERGE_RESOLUTION|>--- conflicted
+++ resolved
@@ -8,12 +8,8 @@
 use super::*;
 
 use crate::error::SvsmError;
-<<<<<<< HEAD
-use crate::locking::SpinLock;
+use crate::locking::{RWLock, SpinLock};
 use crate::mm::PageRef;
-=======
-use crate::locking::{RWLock, SpinLock};
->>>>>>> eb8377af
 
 use core::cmp::min;
 
@@ -150,17 +146,9 @@
     FS_ROOT.lock_write().initialize(&root_dir);
 }
 
-<<<<<<< HEAD
 #[cfg(any(test, fuzzing))]
 pub fn uninitialize_fs() {
-    unsafe {
-        FS_ROOT.uninitialize();
-    }
-=======
-#[cfg(test)]
-fn uninitialize_fs() {
     FS_ROOT.lock_write().uninitialize();
->>>>>>> eb8377af
 }
 
 fn split_path_allow_empty(path: &str) -> impl Iterator<Item = &str> + DoubleEndedIterator {
